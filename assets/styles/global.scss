.tag.is-success {
  background-color: $white !important;
}

.dark-mode .tag.is-success {
  background-color: $black-ter !important;
}
// /* Import the rest of Bulma */
@import "bulma/bulma";
@import "bulma-o-steps/bulma-steps.css";
@import "@creativebulma/bulma-tooltip";

// Table column alignment for consistent two-column tables
.table.two-column-labels tbody tr td:first-child {
  width: 40%;
  min-width: 226px;
  white-space: nowrap;
}


// Section titles
.title.is-5 {
  color: $text;
  font-weight: $weight-normal;
}

.button {
  &.is-wide {
    min-width: 140px;
  }

  &.is-wider {
    min-width: 170px;
  }

  &.is-widest {
    min-width: 220px;
  }

  &.is-small {
    padding-top: 3px;
    padding-bottom: 3px;
  }
  &.is-text {
    text-decoration: none;
  }

  &:focus,
  &:focus-visible,
  &:active,
  &:focus:not(:active) {
    outline: none !important;
    box-shadow: none !important;
  }

  // Only apply border and background overrides to buttons without color classes
  &:not(.is-primary):not(.is-secondary):not(.is-success):not(.is-danger):not(.is-warning):not(.is-info):not(.is-light):not(.is-dark):not(.is-link) {
    &:hover,
    &:focus,
    &:focus-visible,
    &:active,
    &:focus:not(:active) {
      border-color: #dbdbdb !important;
      border-width: 1px !important;
      background-color: inherit;
    }
  }
}

// Dropdown styling
.dropdown-menu {
  .dropdown-content {
    background: $white;
    border: 1px solid $grey-lighter;
    border-radius: $radius;
    box-shadow: $box-shadow;
    padding: 0.25rem;
  }

  .dropdown-item {
    color: $text-dark;
    font-size: $size-6;
    font-weight: $weight-medium;
    padding: 0.5rem 1rem;
    border-radius: $radius-small;
    display: flex;
    align-items: center;
    
    svg {
      color: inherit;
    }
    
    img[src$=".svg"] {
      filter: brightness(0) saturate(100%) invert(48%) sepia(9%) saturate(665%) hue-rotate(180deg) brightness(93%) contrast(87%);
    }
    
    &:hover {
      background: $grey-lightest;
      color: $text;
    }
  }

  .dropdown-divider {
    background-color: $grey-lighter;
    margin: 0.25rem 0;
  }
}

// Action button styling (matching dropdown-item style)
.action-btn,
.group-action-btn {
  padding: 0.5rem 1rem;
  border-radius: $radius-small;
  border: 1px solid $grey-lighter;
  background: $white;
  color: $text-dark;
  cursor: pointer;
  display: inline-flex;
  align-items: center;
  justify-content: center;
  transition: all 0.2s ease;
  box-shadow: $button-shadow;
  font-size: $size-6;
  font-weight: $weight-medium;
  
  .icon {
    display: inline-flex;
    align-items: center;
    justify-content: center;
    
    img {
      display: block;
      flex-shrink: 0;
      filter: brightness(0) saturate(100%) invert(48%) sepia(9%) saturate(665%) hue-rotate(180deg) brightness(93%) contrast(87%);
    }
  }

  &:hover:not(:disabled) {
    background: $grey-lightest;
    border-color: $grey-light;
  }

  &:disabled {
    opacity: 0.4;
    cursor: not-allowed;
  }
  
  &.is-loading {
    position: relative;
    color: transparent;
    
    span {
      opacity: 0;
    }
    
    &:after {
      position: absolute;
      content: "";
      left: calc(50% - 0.5em);
      top: calc(50% - 0.5em);
      width: 1em;
      height: 1em;
      border: 2px solid $grey-light;
      border-radius: 50%;
      border-right-color: transparent;
      border-top-color: transparent;
      animation: spinAround 0.5s infinite linear;
    }
  }
}

// Port badge styling - smaller size
.port-badge {
  display: inline-block;
  padding: 0.15rem 0.35rem;
  background: rgba($secondary, 0.1);
  color: $secondary;
  border: 1px solid $secondary;
  border-radius: $radius-small;
  text-decoration: none;
  transition: all 0.2s ease;
  font-size: $size-7;
  line-height: 1.2;
  
  &:hover {
    background: $secondary;
    color: $white;
    transform: translateY(-1px);
    box-shadow: 0 2px 4px rgba($secondary, 0.2);
  }
}

// Remove bottom margin from content.mb-5
.content.mb-5 {
  margin-bottom: 0 !important;
}

<<<<<<< HEAD
=======
// Wallet authentication banner
.wallet-auth-banner {
  border-left: 4px solid $secondary;
  
  .banner-icon {
    color: $secondary;
    flex-shrink: 0;
  }
  
  .banner-title {
    font-weight: $weight-semibold;
    margin-bottom: 0.25rem;
    color: $text;
  }
  
  .banner-subtitle {
    font-size: $size-7;
    color: $text-dark;
    line-height: 1.4;
  }
  
  .banner-actions {
    gap: 0.5rem;
  }
}

.dark-mode .wallet-auth-banner {
  .banner-title {
    color: $white;
  }
  
  .banner-subtitle {
    color: $grey-light;
  }
}

>>>>>>> 23b7ad42
.dark-mode {
  .dropdown-menu {
    .dropdown-content {
      background: $black-ter;
      border-color: $grey-dark;
    }

    .dropdown-item {
      color: $grey-light;
      
      svg {
        color: inherit;
      }
      
      img[src$=".svg"] {
        filter: brightness(0) saturate(100%) invert(88%) sepia(0%) saturate(0%) hue-rotate(180deg) brightness(100%) contrast(88%);
      }
      
      &:hover {
        background: $grey-darker;
        color: $white;
      }
    }

    .dropdown-divider {
      background-color: $grey-dark;
    }
  }

  .action-btn,
  .group-action-btn {
    background: $grey-darker;
    border-color: $grey-dark;
    color: $grey-light;
    box-shadow: 0 1px 3px rgba(0, 0, 0, 0.3);
    
    .icon img {
      filter: brightness(0) saturate(100%) invert(88%) sepia(0%) saturate(0%) hue-rotate(180deg) brightness(100%) contrast(88%);
    }

    &:hover:not(:disabled) {
      background: lighten($grey-darker, 5%);
      border-color: lighten($grey-dark, 10%);
      color: $white;
    }
    
    &.is-loading {
      &:after {
        border-color: $grey;
        border-right-color: transparent;
        border-top-color: transparent;
      }
    }
  }

  .port-badge {
    background: rgba($secondary, 0.15);
    color: $secondary;
    border-color: $secondary;
    
    &:hover {
      background: $secondary;
      color: $black;
      box-shadow: 0 2px 4px rgba($secondary, 0.3);
    }
  }
}

// Tab button styling (used for navigation tabs and toggle buttons)
.tab-button {
  background: $white;
  border: 1px solid $grey-lighter;
  color: $text-dark;
  padding: 0.5rem 1rem;
  border-radius: $radius;
  cursor: pointer;
  font-size: $size-6;
  font-weight: $weight-medium;
  transition: all 0.2s;

  // Ensure leading icons are perfectly centered relative to the label
  .icon {
    display: inline-flex;
    align-items: center;
    justify-content: center;
    vertical-align: middle;
    line-height: 0;
    margin: 0; // reset default margins

    svg,
    img,
    span {
      display: block;
    }
  }

  // spacing when icon is on the left of text
  .icon:first-child { margin-right: 0.5rem; }
  // spacing when icon is on the right of text (e.g., dropdown arrow)
  .icon:last-child { margin-left: 0.5rem; }

  &:hover {
    background: $grey-lightest;
  }

  &.is-active {
    background: $primary;
    color: $white;
    border-color: $primary;
  }
}

.dark-mode .tab-button {
  background: $grey-darker;
  border-color: $grey-dark;
  color: $grey-light;

  &:hover {
    background: lighten($grey-darker, 5%);
  }

  &.is-active {
    background: $white;
    color: $black;
    border-color: $white;
  }
}

// Deployment tabs container styling (used for tab navigation containers)
.deployment-tabs {
  display: flex;
  gap: 8px;
  flex-wrap: nowrap;
  align-items: center;
  overflow: visible;
  
  .tab-button {
    min-width: auto; // allow natural width
    white-space: nowrap; // prevent wrap but allow full label
    text-align: center;
    display: inline-flex;
    align-items: center;
    justify-content: center;
    padding-left: 0.9rem; // ensure text not cut off
    padding-right: 0.9rem;
  }
}

.table.is-narrow td,
.table.is-narrow th {
  line-height: 1;
}

.box {
  position: relative;
}

.menu {
  font-family: $title-family;

  .menu-list a {
    display: flex;
    align-items: center;
  }

  .menu-list a[disabled] {
    opacity: 0.5;
  }
}

/* Extra bulma classes */
.has-radius {
  border-radius: $radius;
}

.has-radius-small {
  border-radius: $radius-small;
}

.has-radius-large {
  border-radius: $radius-large;
}

.has-limited-width {
  width: 650px;
  max-width: 100%;
}

.has-limited-width-small {
  width: 560px;
  max-width: 100%;
}

.has-limited-width-smaller {
  width: 460px;
  max-width: 100%;
}

.has-limited-width-smallest {
  width: 320px;
  max-width: 100%;
}

.has-overflow-scroll {
  overflow-y: auto;
  height: 100%;
}

.is-disabled {
  pointer-events: none;
  cursor: not-allowed;
}

::-webkit-scrollbar-track-piece {
  border-radius: 6px;
  background: transparent;
}

::-webkit-scrollbar-thumb {
  border-radius: 6px;
  background: #e4e4e4;
}

::-webkit-scrollbar {
  width: 6px;
  height: 6px;
}

@include touch {
  .has-navbar-fixed-top-mobile {
    padding-top: $navbar-height;
  }
}

:root {
  /* Buttons. */
  --swv-button-background-color: black !important;
  --swv-button-outline-color: white !important;
  --swv-button-hover-background-color: #353535 !important;
  --jse-theme-color: #353535;
}
.jse-theme-dark {
  --jse-theme-color: #353535 !important;
}

.dark-mode {
  --swv-button-background-color: black !important;
  --swv-button-outline-color: white !important;
  --swv-button-hover-background-color: #cbcbcb !important;
  // --swv-button-text-color: black !important;
  .new-badge {
    background: white !important;
    color: black !important;
  }

  .modal-card-head:not(.light-mode) {
    background-color: $black-bis;
    border-bottom-color: $grey-darker;

    .modal-card-title strong {
      color: $white !important;
    }
  }

  .modal-card-body:not(.light-mode) {
    background-color: $black-bis;
    color: $white;

    .has-text-black {
      color: $white !important;
    }

    .has-text-weight-bold {
      color: $white !important;
    }

    .button.has-background-white-ter {
      background-color: $black-ter !important;

      &:hover {
        background-color: $grey-darker !important;
        strong, .has-text-weight-bold {
          color: $secondary !important;
        }
      }

      strong, .has-text-weight-bold {
        color: $white !important;
      }
    }

    .dropdown-item {
      &:hover {
        background-color: $grey-darker;
        
        strong, .has-text-weight-bold {
          color: $secondary !important;
        }
      }

      strong, .has-text-weight-bold {
        color: $white !important;
      }
    }

    .dropdown-content {
      background-color: $black-ter;
    }

    .icon.is-medium {
      &[style*="background: black"] {
        background: white !important;
      }
    }
  }
}

.swv-button {
  font-family: inherit !important;
  font-weight: 400 !important;
  line-height: 1.1 !important;
}
.swv-button-trigger {
  border: 1px solid var(--swv-button-outline-color) !important;
}

.swv-dropdown-list {
  font-family: inherit !important;
}

.swv-modal-wrapper {
  font-family: inherit !important;
}

.tag.is-outlined {
  border: 1px solid;
}

.is-fullwidth {
  width: 100%;
}

.light-mode {
  .dark-only {
    display: none;
  }
}

.has-background-body {
  background-color: $body-background-color !important;
}

.dark-mode {
  .sidebar {
    box-shadow: 0px 6px 40px 0px rgba(255, 255, 255, 0.02) !important;
  }
  body:not(.light-mode) {
    background-color: $body-background-color-dark;
  }

  .modal-card-foot:not(.light-mode) {
    background-color: $black-bis;
    border-top-color: $grey-darker;
  }

  .modal-card-title:not(.light-mode) {
    color: $white;
  }

  .delete:not(.light-mode) {
    background-color: rgba($white, 0.2);
    &:hover {
      background-color: rgba($white, 0.3);
    }
  }

  .tag {
    // color:white !important;
    background-color: $black-ter !important;
    &:not(.is-outlined) span {
      color: white;
    }
  }

  .has-background-body:not(.light-mode) {
    background-color: $body-background-color-dark !important;
  }
  .vjs-tree-node.is-highlight,
  .vjs-tree-node:hover {
    background-color: $grey-darker;
  }
  .progress {
    // background-color: $black-ter;
    &:indeterminate {
      background-color: $black-ter;
    }
    &.is-info:indeterminate {
      background-image: linear-gradient(
        to right,
        hsl(207, 61%, 53%) 30%,
        $black-ter 30%
      );
    }
  }
  .navbar:not(.light-mode) {
    background: $black;

    .navbar-burger {
      color: $white;
    }

    &.has-shadow {
      box-shadow: 0 2px 0 0 $grey-dark;
    }
  }
  .pagination-previous,
  .pagination-next,
  .pagination-link {
    color: $white;
    &.is-current {
      color: $text;
    }
  }
  .select:not(.light-mode) select {
    background-color: $grey-darker;
    border-color: $black-ter;
    color: white;
  }
  .table:not(.light-mode) {
    color: $white;
    background-color: $black-bis;

    thead th {
      color: $white;
    }
    td,
    th {
      border-color: $grey-dark;
      color: $white;
      
      strong {
        color: $white;
      }
    }
    &.is-hoverable {
      tbody {
        tr:not(.is-selected) {
          &:hover {
            background-color: $black-ter !important;
          }
        }
      }
    }
    &.is-striped {
      tbody {
        tr:not(.is-selected) {
          &:nth-child(even) {
            background-color: darken($black-ter, 3%);
          }
        }
      }
    }
    .has-text-white {
      color: $white !important;
    }
  }

  .light-only {
    display: none;
  }

  .has-text-white:not(.light-mode) {
    color: $black !important;
  }

  .has-text-black:not(.light-mode) {
    color: $white !important;
  }

  a.has-text-black:hover:not(.light-mode) {
    color: $grey-light !important;
  }

  .has-background-white:not(.light-mode) {
    background-color: $black !important;
  }
  .has-background-light:not(.light-mode) {
    background-color: $black-ter !important;
  }

  .sidebar:not(.light-mode) {
    background-color: $black-bis !important;
  }

  .has-background-black:not(.light-mode) {
    background-color: $white !important;
  }

  .has-background-white-ter:not(.light-mode) {
    background-color: $black-ter !important;
  }

  .has-background-white-bis:not(.light-mode) {
    background-color: $black-bis !important;
  }

  .title:not(.light-mode) {
    color: white;
  }

  .box:not(.light-mode) {
    background-color: $black-bis;
    color: white;
  }

  .button:not(.light-mode) {
    &.is-dark {
      &.is-outlined {
        color: $light;
      }
    }
    &.is-text {
      color: $white;
      &:hover {
        background-color: $black-ter;
      }
    }
    &.is-primary {
      background-color: $primary-invert;
      color: $primary;

      &.is-outlined {
        background-color: transparent;
        border-color: $primary-invert;
        color: $primary-invert;

        &:hover {
          background-color: $primary-invert;
          border-color: $primary-invert;
          color: $primary;
        }
      }
    }
  }

  .input:not(.light-mode) {
    background-color: $grey-darker;
    border-color: $black-bis;
    color: white;

    &::placeholder {
      color: $grey;
    }
  }

  .menu-list:not(.light-mode) {
    a {
      color: $grey-lighter;

      &:hover {
        background-color: $grey-darker;
      }

      &.is-active {
        background-color: $grey-darker;
        color: $grey;
      }
    }
  }

  .footer:not(.light-mode) {
    background-color: $body-background-color-dark;
    color: white;
  }

  .tabs:not(.light-mode) {
    ul {
      border-bottom: 3px solid $grey-darker;
    }
    li.is-active a {
      border-bottom-color: $grey;
      border-color: $grey;
      color: $primary-invert;
      background-color: $black-bis;
    }

    a {
      color: $grey;
      border-bottom-width: 3px;
      border-bottom-color: transparent;
      margin-bottom: -3px;

      &:hover {
        color: $grey-light;
        border-bottom-color: $grey;
        background-color: $black-ter;
      }
    }
  }
}

.address {
  -webkit-line-clamp: 1;
  -webkit-box-orient: vertical;
  display: -webkit-box;
  overflow: hidden;
  text-overflow: ellipsis;
  white-space: normal;
  word-break: break-all;
}

.status-dot {
  display: inline-block;
  width: 10px;
  height: 10px;
  border-radius: 50%;
  margin-right: 8px;
}

.dot-checking {
  background-color: $info;
  animation: pulse 1.5s infinite;
}

.dot-online {
  background-color: $success;
}

.dot-offline {
  background-color: $danger;
}

@keyframes pulse {
  0%,
  100% {
    opacity: 1;
  }

  50% {
    opacity: 0.5;
  }
}

.dark-mode .has-tooltip-arrow img {
  filter: invert(1);
}

.modal-card {
  width: 420px;
  max-width: 90%;
  
  &.modal-card-wide {
    width: 90%;
    max-width: 1200px;
  }
  
  &-body {
    &.modal-card-body-scrollable {
      max-height: 70vh;
      overflow-y: auto;
    }
  }
}

.modal-card-title {
  font-family: $title-family;
}

.w-100 {
  width: 100%;
}

/* Ensure modal tooltips are not covered by header */
.modal-card-head {
  overflow: visible; /* let bubbles extend over the header edge */
  position: relative;
  z-index: auto !important; /* avoid creating stacking context above tooltips */
}
.modal-card-body {
  position: relative; /* create stacking context above header */
  z-index: auto !important;
  overflow-x: hidden !important;
}

.modal.is-active .modal-card [data-tooltip] {
  &::before,
  &::after {
    z-index: 1000000 !important; /* ensure above modal UI */
  }
}

/* Ensure the trigger itself participates in the higher stacking context */
.modal.is-active .modal-card .has-tooltip-arrow {
  position: relative !important;
  z-index: 2003 !important;
}

button[disabled][data-tooltip] {
  pointer-events: auto;
  &:hover {
    cursor: not-allowed;
  }
}

/* Add before dark-mode styles */
.dropdown-item {
  &:hover {
    strong, .has-text-weight-bold {
      color: $secondary !important;
    }
  }
}

/* Market indicator styles */
.market-select-indicator {
  display: inline-flex;
  align-items: center;
  justify-content: center;
  width: 14px;
  height: 14px;
  border-radius: 50%;
  border: 1px solid #e0e0e0;
  margin-right: 10px;
  vertical-align: middle;
}

.market-select-indicator.selected:before {
  content: "";
  width: 8px;
  height: 8px;
  border-radius: 50%;
  background-color: $secondary;
}

/* Dropdown styles */
.dropdown {
  position: relative;
  width: 100%;

  &-content {
    max-height: none !important;
    padding: 0;
    background-color: var(--background-color, white);
    border-radius: 4px;
    box-shadow: 0 2px 4px rgba(0, 0, 0, 0.1);
  }

  &-item {
    padding: 0.4rem 1rem;
    display: flex;
    align-items: center;
    border-radius: 0;

    &:first-child {
      border-radius: 4px 4px 0 0;
    }

    &:last-child {
      border-radius: 0 0 4px 4px;
    }

    &:hover {
      background-color: #f5f5f5;
    }
  }

  &-trigger button {
    display: flex;
    align-items: center;
    width: 100%;
    justify-content: flex-start;
    padding: 0.5rem 1rem;
    height: auto;
  }

  &-menu {
    width: 100%;
    position: absolute;
    left: 0;
    margin-top: 2px;
  }
}

.modal-card {
  width: 360px;
  max-width: 90%;
  overflow: visible !important; /* allow tooltips to escape card bounds */

  &-body {
    overflow-y: visible !important;
    padding-bottom: 1rem;
  }
}

.is-borderless {
  border: none !important;
  box-shadow: none !important;
}

/* Dropdown styles */
.status-select {
  select {
    min-width: 120px;
    text-align: left;
    text-align-last: left;
    border-radius: 4px;
    border: 1px solid $grey-lighter;
    outline: none !important;
    box-shadow: none !important;
    padding-left: 12px;
    
    &:focus {
      border-color: $grey-light;
    }
    
    option {
      text-align: left;
      border: 1px solid $grey-lighter;
      border-radius: 4px;
      margin: 2px;
      padding: 4px 8px;
      
      &.has-text-success {
        color: $success !important;
        border-color: $success;
      }
      
      &.has-text-info {
        color: $info !important;
        border-color: $info;
      }
      
      &.has-text-warning {
        color: $warning !important;
        border-color: $warning;
      }
      
      &.has-text-dark {
        color: $dark !important;
        border-color: $dark;
      }

      &:hover {
        background-color: $grey-lighter;
      }
    }
  }
}

.dark-mode {
  .status-select {
    select {
      background-color: $grey-darker;
      border-color: $grey-dark;
      color: $white;

      &:focus {
        border-color: $grey;
      }

      option {
        background-color: $black-ter;
        border-color: $grey-dark;
        
        &:hover {
          background-color: $grey-darker;
        }

        &.has-text-success {
          color: $success !important;
          border-color: $success;
        }
        
        &.has-text-info {
          color: $info !important;
          border-color: $info;
        }
        
        &.has-text-warning {
          color: $warning !important;
          border-color: $warning;
        }
        
        &.has-text-dark {
          color: $white !important;
          border-color: $white;
        }
      }
    }
  }
}

/* Filter button styles */
.button-filter {
  &.button {
    &:hover,
    &:focus,
    &:active {
      background-color: inherit !important;
      border-color: inherit !important;
      color: inherit !important;
    }

    &.is-primary {
      &:hover,
      &:focus,
      &:active {
        background-color: $primary !important;
        border-color: $primary !important;
        color: $primary-invert !important;
      }
    }

    &.is-outlined {
      &:hover,
      &:focus,
      &:active {
        background-color: transparent !important;
        border-color: inherit !important;
        color: inherit !important;
      }
    }
  }
}

/* Add dark mode styles */
.dark-mode {
  .button-filter.button {
    background-color: $black !important;
    border-color: $white !important;
    color: $white !important;

    &:hover,
    &:focus,
    &.is-selected,
    &:active {
      background-color: $white !important;
      border-color: $white !important;
      color: $black !important;
    }

    &.is-primary {
      &:hover,
      &:focus,
      &:active,
      &.is-selected {
        background-color: $white !important;
        border-color: $white !important;
        color: $black !important;
      }
    }

    &.is-outlined {
      background-color: transparent !important;
      border-color: $white !important;
      color: $white !important;

      &:hover,
      &:focus,
      &:active,
      &.is-selected {
        background-color: $white !important;
        border-color: $white !important;
        color: $black !important;
      }
    }
  }
}

// Ensure all modals appear above profile dropdowns and other UI elements
.modal {
  z-index: 1001 !important;
  overflow: visible !important; /* prevent clipping inside modal container */
}

/* ==========================================================================
   Clickable Table Rows
   ========================================================================== */

.clickable-row {
  position: relative;
  cursor: pointer;
  transition: background-color 0.2s ease;

  &:hover {
    background-color: rgba(0, 0, 0, 0.02);
  }
}

.dark-mode .clickable-row:hover {
  background-color: rgba(255, 255, 255, 0.05);
}

.clickable-row-link {
  display: block;
  color: inherit;
  text-decoration: none;

  &:hover {
    color: inherit;
  }

  &::after {
    content: '';
    position: absolute;
    top: 0;
    left: 0;
    width: 100%;
    height: 100%;
    z-index: 1;
  }
}

/* This is intentionally left empty. */
/* The class is used as a semantic hook in the HTML. */
.clickable-row-cell-content {
}

/* ==========================================================================
   Global Status Colors and Icons
   ========================================================================== */

/* Status color mapping to ensure consistency across all components */
:root {
  --status-success-color: #{$success}; // Green for completed/success
  --status-info-color: #{$info}; // Blue for running/pending  
  --status-warning-color: #{$warning}; // Orange for queued
  --status-danger-color: #{$danger}; // Red for failed/error
  --status-dark-color: #{$dark}; // Gray for stopped/default
}

.dark-mode {
  --status-success-color: #{$success};
  --status-info-color: #{$info};
  --status-warning-color: #{$warning};
  --status-danger-color: #{$danger};
  --status-dark-color: #{$grey-light};
}

/* Global status tag styling with consistent colors */
.tag.status-tag.is-outlined {
  background-color: transparent !important;
  
  &.is-success {
    color: var(--status-success-color) !important;
    border-color: var(--status-success-color) !important;
    
    svg {
      color: var(--status-success-color) !important;
    }
  }
  
  &.is-info {
    color: var(--status-info-color) !important;
    border-color: var(--status-info-color) !important;
    
    svg {
      color: var(--status-info-color) !important;
    }
  }
  
  &.is-warning {
    color: var(--status-warning-color) !important;
    border-color: var(--status-warning-color) !important;
    
    svg {
      color: var(--status-warning-color) !important;
    }
  }
  
  &.is-danger {
    color: var(--status-danger-color) !important;
    border-color: var(--status-danger-color) !important;
    
    svg {
      color: var(--status-danger-color) !important;
    }
  }
  
  &.is-dark {
    color: var(--status-dark-color) !important;
    border-color: var(--status-dark-color) !important;
    
    svg, .status-icon-wrap, .status-icon {
      color: var(--status-dark-color) !important;
      fill: var(--status-dark-color) !important;
    }
  }
}

/* Status tag base: outlined with transparent bg; color via class mapping */
.tag.status-tag {
  background-color: $white;
}

.dark-mode .tag.status-tag {
  background-color: $black-ter;
}

// Removed specific light/success overrides; enforce via .status-tag base instead

/* Center status icons inside tags */
.status-icon-wrap {
  display: inline-flex;
  align-items: center;
  justify-content: center;
  vertical-align: middle;
  line-height: 0;
  
  svg {
    color: inherit;
  }
}

/* Global tooltip fixes - ensure tooltips render above and are not clipped */
[data-tooltip] {
  position: relative;
  &::before,
  &::after {
    z-index: 1002 !important; /* above .modal (1001) */
  }
  &::before {
    white-space: normal !important;
    max-width: 360px !important;
    min-width: 180px !important;
    padding: 10px 12px !important;
    line-height: 1.35 !important;
    text-align: left !important;
    border-radius: 8px !important;
    box-shadow: 0 8px 24px rgba(0, 0, 0, 0.18) !important;
    word-break: keep-all !important;
    overflow-wrap: anywhere !important;
    hyphens: manual !important;
  }
}

/* Global info icon styling for tooltips */
.icon.has-tooltip-arrow {
  color: #7a7a7a;
  cursor: default;
  vertical-align: middle;
  margin-left: 0.25rem;
  text-decoration: none !important;
  border-bottom: none !important;
  
  &:hover {
    color: #363636;
    text-decoration: none !important;
    border-bottom: none !important;
  }
}

.dark-mode .icon.has-tooltip-arrow {
  color: #b5b5b5;
  
  &:hover {
    color: #f5f5f5;
  }
}

/* Utility classes for consistent spacing and sizing */
.has-min-width-250 {
  min-width: 250px;
  width: 250px;
}

.has-min-width-150 {
  min-width: 150px;
}

.has-min-width-140 {
  min-width: 140px;
}

.icon-16 {
  width: 16px;
  height: 16px;
}

.transform-rotate-270 {
  transform: rotate(-90deg);
}

.dropdown-arrow {
  transition: transform 0.2s ease;
  transform: rotate(90deg);
  
  &.is-rotated {
    transform: rotate(0deg);
  }
}

/* Shared header separator for top sections (deployments, jobs, etc.) */
.deployment-header {
  border-bottom: 1px solid $grey-lighter;
}

html.dark-mode .deployment-header {
  border-bottom-color: $grey-dark;
}

.has-min-height-500 {
  min-height: 500px;
}

.has-height-500 {
  height: 500px;
}

.back-button.is-ghost {
  border: none !important;
  
  &:hover,
  &:focus,
  &:active {
    background-color: transparent !important;
    border: none !important;
    box-shadow: none !important;
  }
}

/* Utility classes for event/task display */
.event-message {
  white-space: pre-wrap;
  word-break: break-word;
}

.time-display {
  min-width: 140px;
  text-align: right;
}

/* Quick detail column styling */
.quick-detail-column {
  min-width: 220px;
  margin-bottom: 0.75rem;
}

/* Ensure SMIL animations start immediately + CSS fallback for instant start */
.tag.status-tag.is-warning .status-icon-wrap svg path:nth-child(2),
.tag.status-tag.is-info .status-icon-wrap svg path:nth-child(2) {
  /* CSS animation as fallback - will be overridden by SMIL if working */
  animation: statusSpinFallback 4s linear infinite;
  transform-origin: 8.95px 8.85px;
}

@keyframes statusSpinFallback {
  0% { transform: rotate(0deg); }
  100% { transform: rotate(360deg); }
}

/* Force SMIL animations to restart immediately when component mounts */
.tag.status-tag.is-warning .status-icon-wrap svg,
.tag.status-tag.is-info .status-icon-wrap svg {
  /* Force browser to recalculate animations */
  animation: none;
}

.tag.status-tag.is-warning .status-icon-wrap svg *,
.tag.status-tag.is-info .status-icon-wrap svg * {
  /* Ensure SMIL animations are not paused */
  animation-play-state: running !important;
}

/* ==========================================================================
   JSON Editor Container Styling (Consistent across all uses)
   ========================================================================== */

/* Global class for JSON editor containers to ensure consistent styling */
.json-editor-container {
  background-color: $grey-lightest !important;
  border-radius: 4px;
  padding: 0;
  margin-top: 0.2rem;
  position: relative; /* For copy button positioning */
  
  .json-editor {
    min-height: 300px;
    border: none;
    border-radius: 4px;
    background-color: $grey-lightest !important;
    
    :deep(.jse-main) {
      border: none;
      background-color: $grey-lightest !important;
    }
    
    :deep(.jse-contents) {
      border-radius: 4px;
      background-color: $grey-lightest !important;
    }
    
    :deep(.jse-text-mode) {
      background-color: $grey-lightest !important;
    }
    
    :deep(.cm-editor) {
      background-color: $grey-lightest !important;
    }
    
    :deep(.cm-focused) {
      background-color: $grey-lightest !important;
    }
  }
}

/* Override any box backgrounds when containing JSON editor */
.box .json-editor-container {
  background-color: $grey-lightest !important;
}

.dark-mode .json-editor-container {
  background-color: $grey-darker !important;
  border-color: $grey-dark;
  
  .json-editor {
    background-color: $grey-darker !important;
    
    :deep(.jse-main) {
      background-color: $grey-darker !important;
    }
    
    :deep(.jse-contents) {
      background-color: $grey-darker !important;
    }
    
    :deep(.jse-text-mode) {
      background-color: $grey-darker !important;
    }
    
    :deep(.cm-editor) {
      background-color: $grey-darker !important;
    }
    
    :deep(.cm-focused) {
      background-color: $grey-darker !important;
    }
  }
}

/* Override any box backgrounds when containing JSON editor in dark mode */
.dark-mode .box .json-editor-container {
  background-color: $grey-darker !important;
}

/* ==========================================================================
   Category Tag Styling (Events Tab and Other Lists)
   ========================================================================== */

/* Ensure category tags are visible in both light and dark modes */
.category-tag {
  background-color: $grey-lightest !important;
  color: $text !important;
  border: 1px solid $grey-lighter !important;
}

.dark-mode .category-tag {
  background-color: $grey-dark !important;
  color: $white !important;
  border: 1px solid $grey !important;
}

/* ==========================================================================
   Back Arrow Icon Styling (Global for all pages)
   ========================================================================== */

/* Ensure back arrows are visible in both light and dark modes */
.back-arrow-icon {
  color: $text !important;
}

.dark-mode .back-arrow-icon {
  color: $white !important;
}

/* Ensure back buttons don't inherit link colors */
.back-button .back-arrow-icon {
  color: $text !important;
}

.dark-mode .back-button .back-arrow-icon {
  color: $white !important;
}

/* ==========================================================================
   Global Dark Mode Box Styling (Using Bulma Variables)
   ========================================================================== */

/* Apply consistent box backgrounds across all components using Bulma variables */
.dark-mode .box {
  background-color: $box-background-color-dark;
}

/* ==========================================================================
   Login Modal Dark Mode Support (Using Bulma Variables)
   ========================================================================== */

.dark-mode .login-modal {
  background: $black-ter !important;
  color: $white !important;
  box-shadow: 0 25px 50px -12px rgba(0, 0, 0, 0.5) !important;
}

.dark-mode .login-modal .login-title {
  color: $white !important;
}

.dark-mode .login-modal .login-subtitle {
  color: $grey-light !important;
}

.dark-mode .login-modal .login-button {
  background: $grey-darker !important;
  color: $white !important;
  border-color: $grey-dark !important;
}

.dark-mode .login-modal .login-button:hover:not(:disabled) {
  background: $grey-dark !important;
  border-color: $grey !important;
}

.dark-mode .login-modal .google-button {
  background: $grey-darker !important;
  border-color: $grey-dark !important;
}

.dark-mode .login-modal .google-button:hover:not(:disabled) {
  background: $grey-dark !important;
  border-color: $grey !important;
}

.dark-mode .login-modal .twitter-button {
  background: $black !important;
  border-color: $grey-darker !important;
}

.dark-mode .login-modal .twitter-button:hover:not(:disabled) {
  background: $grey-darker !important;
  border-color: $grey-dark !important;
}

.dark-mode .login-modal .divider span {
  color: $grey-light !important;
}

/* ==========================================================================
   Wallet Selection Modal Dark Mode Support (Using Bulma Variables)
   ========================================================================== */

.dark-mode .wallet-modal-content {
  background: $black-ter !important;
  color: $white !important;
}

.dark-mode .wallet-modal-title {
  color: $white !important;
}

.dark-mode .wallet-item {
  background: $grey-darker !important;
  border-color: $grey-dark !important;
  color: $white !important;
}

.dark-mode .wallet-item:hover {
  background: $grey-dark !important;
  border-color: $secondary !important;
}

.dark-mode .wallet-name {
  color: $white !important;
}

.dark-mode .modal-close-button {
  color: $grey-light !important;
}

.dark-mode .modal-close-button:hover {
  background-color: $grey-darker !important;
  color: $white !important;
}

.dark-mode .login-button.is-loading::after {
  border-color: $white transparent $white transparent !important;
}

/* ==========================================================================
   Loader Component Dark Mode Support
   ========================================================================== */

.dark-mode .spinner-bg {
  background-color: rgba(0, 0, 0, 0.7) !important;
}

/* ==========================================================================
   Deployment Logs - Empty State Dark Mode
   ========================================================================== */
.dark-mode .deployment-logs-container .notification.is-light {
  background-color: $box-background-color-dark !important;
  color: $white !important;
  border-color: $grey-darker !important;
}

@media screen and (max-width: 768px) {
  .is-flex-direction-column-mobile {
    flex-direction: column !important;
  }
}<|MERGE_RESOLUTION|>--- conflicted
+++ resolved
@@ -195,8 +195,6 @@
   margin-bottom: 0 !important;
 }
 
-<<<<<<< HEAD
-=======
 // Wallet authentication banner
 .wallet-auth-banner {
   border-left: 4px solid $secondary;
@@ -233,7 +231,6 @@
   }
 }
 
->>>>>>> 23b7ad42
 .dark-mode {
   .dropdown-menu {
     .dropdown-content {
