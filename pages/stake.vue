<template>
  <div>
    <div class="is-flex is-justify-content-space-between mb-5">
      <div>
        <h2 class="title">Earn by staking</h2>
        <h3 class="subtitle">Stake NOS and receive rewards</h3>
      </div>
      <ClientOnly>
        <wallet-multi-button :dark="$colorMode.value === 'dark'"></wallet-multi-button>
      </ClientOnly>
    </div>

    <div class="columns">
      <div class="column is-6">
        <div class="box has-background-white-ter">
          <StakingForm />
        </div>
        <div class="box has-background-white-ter">
          <div class="box">
<<<<<<< HEAD
            <div class="tabs is-fullwidth is-size-5">
              <ul>
                <li class="is-active"><a class="is-justify-content-flex-start">STAKE</a></li>
                <li><a class="is-justify-content-flex-start">UNSTAKE</a></li>
              </ul>
            </div>
            <div class="field column is-8">
              <div>
                <label class="label">Add NOS:</label>
                <div class="control is-flex">
                  <input v-model="amount" class="input" required min="1" step="0.1" type="number" placeholder="0">
                  <span class="mt-2 ml-2 has-text-grey">NOS</span>
                </div>
              </div>
            </div>
            <ClientOnly>
              <wallet-modal-provider v-if="!connected" :dark="$colorMode.value === 'dark'">
                <template #default="modalScope">
                  <button class="button is-fullwidth is-primary is-large" @click="modalScope.openModal()">
                    Connect Wallet
                  </button>
                </template>
              </wallet-modal-provider>
              <button v-else class="button is-fullwidth is-primary is-large" @click="topup">
                Stake NOS
              </button>
            </ClientOnly>
          </div>
          <div class="box">
=======
            <h2 class="is-size-4">TOP 5 STAKERS</h2>
>>>>>>> eefe0f81
          </div>
        </div>
      </div>
      <div class="column is-6">
        <div class="box has-background-white-ter">
          <div class="box">
            test
          </div>
          <div class="box">
            test
          </div>
        </div>
      </div>
    </div>
  </div>
</template>

<script lang="ts" setup>
<<<<<<< HEAD
import type { TokenAmount } from "@solana/web3.js";
import { WalletMultiButton, WalletModalProvider, useWallet } from "solana-wallets-vue";
const { connected, publicKey, wallet } = useWallet();
const { nosana } = useSDK();
const balance: Ref<TokenAmount | undefined> = ref(undefined);
const amount: Ref<number> = ref(0);
const activeStake: Ref<any> = ref(null);
console.log('publicKey', publicKey.value?.toString())
console.log('wallet', wallet.value)

const getStake = async () => {
  if (publicKey) {
    try {
      // @ts-ignore
      activeStake.value = await nosana.value.stake.get(publicKey.value);
      console.log('stake', activeStake.value);
    } catch (e) {
      console.error('cant get balance', e);
    }
  }
}

const getBalance = async () => {
  if (publicKey) {
    try {
      // @ts-ignore
      activeStake.value = await nosana.value.stake.get(publicKey.value);
      console.log('stake', activeStake.value);
    } catch (e) {
      console.error('cant get balance', e);
    }
  }
}

if (connected) {
  await getStake()
  await getBalance();
}

const topup = async () => {
  try {
    // @ts-ignore
    const topup = await nosana.value.stake.topup(amount.value * 1e6);
    console.log('topup', topup);
  } catch (e) {
    console.error('cant get balance', e);
  }
}
=======
import { WalletMultiButton } from "solana-wallets-vue";
>>>>>>> eefe0f81
</script><|MERGE_RESOLUTION|>--- conflicted
+++ resolved
@@ -17,39 +17,7 @@
         </div>
         <div class="box has-background-white-ter">
           <div class="box">
-<<<<<<< HEAD
-            <div class="tabs is-fullwidth is-size-5">
-              <ul>
-                <li class="is-active"><a class="is-justify-content-flex-start">STAKE</a></li>
-                <li><a class="is-justify-content-flex-start">UNSTAKE</a></li>
-              </ul>
-            </div>
-            <div class="field column is-8">
-              <div>
-                <label class="label">Add NOS:</label>
-                <div class="control is-flex">
-                  <input v-model="amount" class="input" required min="1" step="0.1" type="number" placeholder="0">
-                  <span class="mt-2 ml-2 has-text-grey">NOS</span>
-                </div>
-              </div>
-            </div>
-            <ClientOnly>
-              <wallet-modal-provider v-if="!connected" :dark="$colorMode.value === 'dark'">
-                <template #default="modalScope">
-                  <button class="button is-fullwidth is-primary is-large" @click="modalScope.openModal()">
-                    Connect Wallet
-                  </button>
-                </template>
-              </wallet-modal-provider>
-              <button v-else class="button is-fullwidth is-primary is-large" @click="topup">
-                Stake NOS
-              </button>
-            </ClientOnly>
-          </div>
-          <div class="box">
-=======
             <h2 class="is-size-4">TOP 5 STAKERS</h2>
->>>>>>> eefe0f81
           </div>
         </div>
       </div>
@@ -68,56 +36,5 @@
 </template>
 
 <script lang="ts" setup>
-<<<<<<< HEAD
-import type { TokenAmount } from "@solana/web3.js";
-import { WalletMultiButton, WalletModalProvider, useWallet } from "solana-wallets-vue";
-const { connected, publicKey, wallet } = useWallet();
-const { nosana } = useSDK();
-const balance: Ref<TokenAmount | undefined> = ref(undefined);
-const amount: Ref<number> = ref(0);
-const activeStake: Ref<any> = ref(null);
-console.log('publicKey', publicKey.value?.toString())
-console.log('wallet', wallet.value)
-
-const getStake = async () => {
-  if (publicKey) {
-    try {
-      // @ts-ignore
-      activeStake.value = await nosana.value.stake.get(publicKey.value);
-      console.log('stake', activeStake.value);
-    } catch (e) {
-      console.error('cant get balance', e);
-    }
-  }
-}
-
-const getBalance = async () => {
-  if (publicKey) {
-    try {
-      // @ts-ignore
-      activeStake.value = await nosana.value.stake.get(publicKey.value);
-      console.log('stake', activeStake.value);
-    } catch (e) {
-      console.error('cant get balance', e);
-    }
-  }
-}
-
-if (connected) {
-  await getStake()
-  await getBalance();
-}
-
-const topup = async () => {
-  try {
-    // @ts-ignore
-    const topup = await nosana.value.stake.topup(amount.value * 1e6);
-    console.log('topup', topup);
-  } catch (e) {
-    console.error('cant get balance', e);
-  }
-}
-=======
 import { WalletMultiButton } from "solana-wallets-vue";
->>>>>>> eefe0f81
 </script>