<template>
  <div>
    <div class="is-flex is-justify-content-space-between mb-5">
      <div>
        <h2 class="title">Earn by staking</h2>
        <h3 class="subtitle">Stake NOS and receive rewards</h3>
      </div>
      <ClientOnly>
        <wallet-multi-button :dark="$colorMode.value === 'dark'"></wallet-multi-button>
      </ClientOnly>
    </div>

    <div class="columns">
      <div class="column is-6">
        <div class="box has-background-white-ter">
          <div class="box">
            <div class="tabs is-fullwidth is-size-5">
              <ul>
                <li class="is-active"><a class="is-justify-content-flex-start">STAKE</a></li>
                <li><a class="is-justify-content-flex-start">UNSTAKE</a></li>
              </ul>
            </div>
            <div class="field column is-8">
              <div>
                <label class="label">Add NOS:</label>
                <div class="control is-flex">
                  <input class="input" required min="1" step="0.1" type="number" placeholder="0">
                  <span class="mt-2 ml-2 has-text-grey">NOS</span>
                </div>
              </div>
            </div>
            <ClientOnly>
              <wallet-modal-provider v-if="!connected" :dark="$colorMode.value === 'dark'">
                <template #default="modalScope">
                  <button class="button is-fullwidth is-primary is-large" @click="modalScope.openModal()">
                    Connect Wallet
                  </button>
                </template>
              </wallet-modal-provider>
              <button v-else class="button is-fullwidth is-primary is-large">
                Stake NOS
              </button>
            </ClientOnly>
          </div>
          <div class="box">
            <button @click="getBalance">Get balance</button>
          </div>
        </div>
      </div>
      <div class="column is-6">
        <div class="box has-background-white-ter">
          <div class="box">
            test
          </div>
          <div class="box">
            test
          </div>
        </div>
      </div>
    </div>
  </div>
</template>

<script lang="ts" setup>
<<<<<<< HEAD
import type { TokenAmount } from "@solana/web3.js";
import { WalletMultiButton } from "solana-wallets-vue";
import { useWallet } from "solana-wallets-vue";

const { nosana } = useSDK();
const balance: Ref<TokenAmount | undefined> = ref(undefined);
const { publicKey } = useWallet();
console.log('publicKey', publicKey.value?.toString())

const getBalance = async () => {
  if (publicKey) {
    try {
      // @ts-ignore
      balance.value = await nosana.value.solana.getNosBalance(publicKey.value);
      console.log('balance', balance.value);
    } catch (e) {
      console.error('cant get balance', e);
    }
  }
}
=======
import { WalletMultiButton, WalletModalProvider, useWallet } from "solana-wallets-vue";
const { connected } = useWallet();
>>>>>>> 0d1609b7
</script><|MERGE_RESOLUTION|>--- conflicted
+++ resolved
@@ -62,10 +62,9 @@
 </template>
 
 <script lang="ts" setup>
-<<<<<<< HEAD
 import type { TokenAmount } from "@solana/web3.js";
-import { WalletMultiButton } from "solana-wallets-vue";
-import { useWallet } from "solana-wallets-vue";
+import { WalletMultiButton, WalletModalProvider, useWallet } from "solana-wallets-vue";
+const { connected } = useWallet();
 
 const { nosana } = useSDK();
 const balance: Ref<TokenAmount | undefined> = ref(undefined);
@@ -83,8 +82,4 @@
     }
   }
 }
-=======
-import { WalletMultiButton, WalletModalProvider, useWallet } from "solana-wallets-vue";
-const { connected } = useWallet();
->>>>>>> 0d1609b7
 </script>