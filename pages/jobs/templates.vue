--- conflicted
+++ resolved
@@ -144,14 +144,9 @@
 const featuredTemplateIds = [
   'deepseek-r1-qwen-1.5b',
   'deepseek-r1-qwen-7b',
-<<<<<<< HEAD
-  'deepseek-r1-llama-8b',
-  'deepseek-r1-qwen-32b',
-=======
   'deepseek-r1-qwen-32b',
   'deepseek-janus-pro-1b',
   'deepseek-janus-pro-7b',
->>>>>>> 75fc704f
   'comfyui'
 ];
 
@@ -159,15 +154,11 @@
   'deepseek-r1-qwen-1.5b',
   'deepseek-r1-qwen-7b',
   'deepseek-r1-llama-8b',
-<<<<<<< HEAD
-  'deepseek-r1-qwen-32b'
-=======
   'deepseek-r1-qwen-14b',
   'deepseek-r1-qwen-32b',
   'deepseek-r1-llama-70b-awq',
   'deepseek-janus-pro-1b',
   'deepseek-janus-pro-7b'
->>>>>>> 75fc704f
 ];
 
 const featuredTemplates = computed(() => {
