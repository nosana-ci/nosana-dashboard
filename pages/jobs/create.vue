--- conflicted
+++ resolved
@@ -534,13 +534,8 @@
                 <td>Auto-shutdown timeout <span class="has-text-danger">*</span></td>
                 <td>
                   <div class="is-flex is-align-items-center">
-<<<<<<< HEAD
-                    <input v-model.number="jobTimeout" class="input" style="width: 100px" type="number"
-                      step="any" placeholder="Hours" required>
-=======
                     <input v-model.number="jobTimeout" class="input" style="width: 100px" type="number" step="any"
                       placeholder="Hours" required>
->>>>>>> 43208f9c
                     <span class="ml-2">hours</span>
                   </div>
                 </td>
