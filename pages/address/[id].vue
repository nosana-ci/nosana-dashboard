--- conflicted
+++ resolved
@@ -1,5 +1,5 @@
 <template>
-<<<<<<< HEAD
+  <TopBar :title="'Your Dashboard'" :subtitle="'Node Page'"></TopBar>
   <div class="box">
     <div v-if="nodeId">
       <h2 class="title is-4 mb-4">Node Information</h2>
@@ -100,11 +100,4 @@
   flex: 1;
   min-width: 0;
 }
-</style>
-=======
-  <div>
-    <TopBar :title="'Your Dashboard'" :subtitle="'Node Page'"></TopBar>
-    <NodeInfo />
-  </div>
-</template>
->>>>>>> 90ba09f3
+</style>