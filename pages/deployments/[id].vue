--- conflicted
+++ resolved
@@ -136,7 +136,6 @@
                         </span>
                         <span>Archive</span>
                       </a>
-<<<<<<< HEAD
 
                       <hr
                         class="dropdown-divider"
@@ -146,17 +145,6 @@
                         "
                       />
 
-=======
-
-                      <hr
-                        class="dropdown-divider"
-                        v-if="
-                          (canStart || canStop || canArchive) &&
-                          deployment.status !== 'ARCHIVED'
-                        "
-                      />
-
->>>>>>> 505f1cbc
                       <!-- Update Replicas Action -->
                       <a
                         v-if="deployment.status !== 'ARCHIVED'"
@@ -1760,11 +1748,7 @@
   }
   
   // Check vault balance before starting deployment (wallet mode only)
-<<<<<<< HEAD
-  if (deployment.value.vault) {
-=======
   if (isWalletMode.value && deployment.value.vault) {
->>>>>>> 505f1cbc
     try {
       const vaultBalance = await deployment.value.vault.getBalance();
       const hasSol = vaultBalance.SOL > 0;
@@ -2030,15 +2014,9 @@
   if (!deployment.value) {
     return;
   }
-<<<<<<< HEAD
 
   if (silent !== true) tasksLoading.value = true;
 
-=======
-
-  if (silent !== true) tasksLoading.value = true;
-
->>>>>>> 505f1cbc
   try {
     const result = await deployment.value.getTasks();
     tasks.value = result || [];
@@ -2058,11 +2036,7 @@
   tasksPollingInterval.value = setInterval(async () => {
     if (!deployment.value) return;
     await loadTasks(true);
-<<<<<<< HEAD
-  }, 30000);
-=======
   }, 5000);
->>>>>>> 505f1cbc
 };
 
 const stopTasksPolling = () => {
@@ -2151,15 +2125,6 @@
 onUnmounted(() => {
   document.removeEventListener("click", handleClickOutside);
 
-<<<<<<< HEAD
-  // Clean up all polling intervals
-  stopDeploymentPolling();
-  stopJobPolling();
-  stopTasksPolling();
-
-
-=======
->>>>>>> 505f1cbc
   // Clear any timeout from auth debouncing
   if (authTimeout) {
     clearTimeout(authTimeout);
