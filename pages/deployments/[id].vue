--- conflicted
+++ resolved
@@ -1298,15 +1298,6 @@
   return d?.schedule ?? null;
 });
 
-<<<<<<< HEAD
-// Back link logic - return to origin (account or deployments)
-const backLink = computed(() => {
-  const from = (useRoute().query.from as string) || '';
-  return from === 'account' ? '/account/deployer' : '/deployments';
-});
-
-=======
->>>>>>> 24044861
 // Use API-provided deployment.status as-is for display
 // Auto-start deployments when status is DRAFT
 const autostartTriggered = ref(false);
