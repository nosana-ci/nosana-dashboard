<template>
  <div>
    <TopBar
      :title="'Create Deployment'"
      :subtitle="'Configure and manage multiple job instances'"
      ref="topBar"
      :hide-buttons="false"
      v-model="showSettingsModal"
    ></TopBar>

    <!-- Show loader for external data only; editor always visible -->
    <Loader v-if="loadingTemplates || loadingMarkets" />

    <div v-else class="columns is-multiline">
      <div class="column is-9-fullhd is-12">
        <!-- Name your deployment -->
        <div class="box" style="border: none;">
          <h2 class="title is-5 mb-4">Define your deployment</h2>
          <div class="field">
            <div class="control">
              <input 
                class="input" 
                type="text" 
                v-model="deploymentName"
                placeholder="Enter deployment name"
                maxlength="50"
              />
            </div>
          </div>
        </div>

        <!-- Choose model -->
        <DeployJobDefinition
          title="Configure deployment"
          :selectedTemplate="selectedTemplate"
          v-model:jobDefinition="jobDefinition"
          v-model:isEditorCollapsed="isEditorCollapsed"
          :validator="validator"
          @showTemplateModal="showTemplateModal = true"
          @openReadme="openReadmeModal"
        />

        <!-- Select GPU -->
        <div class="box" style="border: none; margin-top: 1.5rem;">
          <h2 class="title is-5 mb-4">Select instance</h2>
          <DeploySimpleGpuSelection
            :markets="markets || null"
            :testgridMarkets="testgridMarkets"
            :loadingMarkets="loadingMarkets"
            :gpuTypeCheckbox="gpuTypeCheckbox"
            :activeFilter="activeFilter"
            :jobDefinition="jobDefinition"
            :skipAutoSelection="skipAutoSelection"
            :selectedMarket="selectedMarket"
            :activeFilterKey="activeFilterKey"
            @selectedMarket="selectedMarket = $event"
            @update:activeFilter="activeFilter = $event"
            @update:gpuTypeCheckbox="gpuTypeCheckbox = $event"
          />
        </div>
      </div>

      <div class="column is-3-fullhd is-12">
        <div class="summary">
          <div class="box" style="border: none; padding: 1.5rem;">
            <h2 class="title is-5 mb-4">Summary</h2>
            <!-- Cost Summary -->
            <div class="mb-4">
              <p class="has-text-grey is-size-7 mb-2" style="text-transform: uppercase; letter-spacing: 0.5px; font-weight: 500;">Cost</p>
              <h3 class="title is-3 mb-1" v-if="selectedMarket">
                ${{ (hourlyPrice * replicas * timeout).toFixed(3) }}
              </h3>
              <p class="has-text-grey" v-else>Select a GPU to see pricing</p>
              <p class="has-text-grey is-size-7" v-if="selectedMarket">
                ${{ (hourlyPrice * replicas).toFixed(3) }}/hour
              </p>
            </div>

            <hr style="margin: 1.5rem 0;" />

            <!-- Configuration Summary -->
            <div class="mb-4">
              <p class="has-text-grey is-size-7 mb-3" style="text-transform: uppercase; letter-spacing: 0.5px; font-weight: 500;">Configuration</p>
              
              <div class="mb-2" style="display: flex; justify-content: space-between; align-items: start;">
                <span class="has-text-grey is-size-7">Deployment</span>
                <span class="has-text-weight-medium is-size-7" style="text-align: right; max-width: 60%; overflow: hidden; text-overflow: ellipsis;">
                  {{ deploymentName || '-' }}
                </span>
              </div>
              
              <div class="mb-2" style="display: flex; justify-content: space-between; align-items: start;">
                <span class="has-text-grey is-size-7">Model</span>
                <span class="has-text-weight-medium is-size-7" style="text-align: right; max-width: 60%; overflow: hidden; text-overflow: ellipsis;">
                  {{ computedJobTitle || '-' }}
                </span>
              </div>
              
              <div class="mb-2" style="display: flex; justify-content: space-between; align-items: start;">
                <span class="has-text-grey is-size-7">GPU</span>
                <span class="has-text-weight-medium is-size-7" style="text-align: right; max-width: 60%; overflow: hidden; text-overflow: ellipsis;">
                  {{ selectedMarket ? marketName : '-' }}
                </span>
              </div>

              <div class="mb-2" style="display: flex; justify-content: space-between; align-items: start;">
                <span class="has-text-grey is-size-7">Strategy</span>
                <span class="has-text-weight-medium is-size-7" style="text-align: right; max-width: 60%; overflow: hidden; text-overflow: ellipsis;">
                  {{ strategy }}
                </span>
              </div>

              <div class="mb-2" style="display: flex; justify-content: space-between; align-items: start;" v-if="replicas && replicas > 1">
                <span class="has-text-grey is-size-7">Replicas</span>
                <span class="has-text-weight-medium is-size-7" style="text-align: right; max-width: 60%; overflow: hidden; text-overflow: ellipsis;">
                  {{ replicas }}
                </span>
              </div>

              <div style="display: flex; justify-content: space-between; align-items: start;">
                <span class="has-text-grey is-size-7">Timeout (hours)</span>
                <span class="has-text-weight-medium is-size-7" style="text-align: right; max-width: 60%; overflow: hidden; text-overflow: ellipsis;">
                  {{ timeout }}
                </span>
              </div>
            </div>

            <hr style="margin: 1.5rem 0;" />

            <!-- Advanced Settings Button -->
            <button 
              class="button is-light is-fullwidth mb-4" 
              @click="showDeploymentSettingsModal = true"
              style="border: 1px solid #e8eaed;"
            >
              <span class="icon is-small">
                <svg width="16" height="16" viewBox="0 0 24 24" fill="none" xmlns="http://www.w3.org/2000/svg">
                  <path d="M19.14,12.94c0.04-0.3,0.06-0.61,0.06-0.94c0-0.32-0.02-0.64-0.07-0.94l2.03-1.58c0.18-0.14,0.23-0.41,0.12-0.61 l-1.92-3.32c-0.12-0.22-0.37-0.29-0.59-0.22l-2.39,0.96c-0.5-0.38-1.03-0.7-1.62-0.94L14.4,2.81c-0.04-0.24-0.24-0.41-0.48-0.41 h-3.84c-0.24,0-0.43,0.17-0.47,0.41L9.25,5.35C8.66,5.59,8.12,5.92,7.63,6.29L5.24,5.33c-0.22-0.08-0.47,0-0.59,0.22L2.74,8.87 C2.62,9.08,2.66,9.34,2.86,9.48l2.03,1.58C4.84,11.36,4.8,11.69,4.8,12s0.02,0.64,0.07,0.94l-2.03,1.58 c-0.18,0.14-0.23,0.41-0.12,0.61l1.92,3.32c0.12,0.22,0.37,0.29,0.59,0.22l2.39-0.96c0.5,0.38,1.03,0.7,1.62,0.94l0.36,2.54 c0.05,0.24,0.24,0.41,0.48,0.41h3.84c0.24,0,0.44-0.17,0.47-0.41l0.36-2.54c0.59-0.24,1.13-0.56,1.62-0.94l2.39,0.96 c0.22,0.08,0.47,0,0.59-0.22l1.92-3.32c0.12-0.22,0.07-0.47-0.12-0.61L19.14,12.94z M12,15.6c-1.98,0-3.6-1.62-3.6-3.6 s1.62-3.6,3.6-3.6s3.6,1.62,3.6,3.6S13.98,15.6,12,15.6z" fill="currentColor"/>
                </svg>
              </span>
              <span>Advanced Deployment Settings</span>
            </button>

            <ClientOnly>
              <!-- Show login button when not authenticated -->
              <button
                v-if="status !== 'authenticated'"
                class="button is-secondary is-fullwidth"
                @click="handleLoginClick"
              >
                Login
              </button>
              
              <!-- Show deploy button when authenticated, disabled if can't create deployment -->
              <button
                v-if="status === 'authenticated'"
                class="button is-secondary is-fullwidth"
                :disabled="!canCreateDeployment"
                @click="createDeployment"
              >
                <span v-if="isCreatingDeployment">Creating...</span>
                <span v-else>Create Deployment</span>
              </button>

              <!-- Show insufficient credits message for Google users -->
              <div
                v-if="
                  status === 'authenticated' && !canPostJob && selectedMarket
                "
                class="has-text-centered mb-3 mt-3"
              >
                <p class="has-text-grey is-size-7 mb-2">
                  Insufficient credits. Need ${{
                    (hourlyPrice * replicas * timeout).toFixed(3) 
                  }}, have ${{ creditBalance.toFixed(2) }}
                </p>
                <p class="has-text-grey is-size-7">
                  Claim credit codes on your account page
                </p>
              </div>
            </ClientOnly>
          </div>
        </div>
      </div>
    </div>

    <Loader v-if="loading" />

    <!-- README Modal -->
    <div class="modal" :class="{ 'is-active': showReadmeModal }">
      <div class="modal-background" @click="showReadmeModal = false"></div>
      <div class="modal-card" style="width: 80%; max-width: 960px">
        <header class="modal-card-head">
          <div class="modal-card-title is-flex is-align-items-center">
            <template v-if="loadingTemplates">
              <span class="icon is-small mr-2">
                <i class="fas fa-spinner fa-spin"></i>
              </span>
              <span>Loading template...</span>
            </template>
            <template v-else>
              <img
                v-if="selectedTemplate?.icon"
                :src="selectedTemplate.icon"
                alt="Template Icon"
                class="mr-2"
                style="
                  height: 24px;
                  width: 24px;
                  border-radius: 4px;
                  object-fit: contain;
                  flex-shrink: 0;
                "
              />
              <span>{{ selectedTemplate?.name || "Template" }}</span>
            </template>
          </div>
          <button
            class="delete"
            aria-label="close"
            @click="showReadmeModal = false"
          ></button>
        </header>
        <section
          class="modal-card-body"
          style="max-height: 70vh; overflow-y: auto"
        >
          <ClientOnly>
            <MarkdownFile
              v-if="readmeContentForModal"
              :raw-markdown="readmeContentForModal"
            />
          </ClientOnly>
        </section>
      </div>
    </div>

    <!-- Template Selection Modal -->
    <DeployTemplateModal
      v-model:showModal="showTemplateModal"
      :templates="groupedTemplates || []"
      @select-template="selectTemplateFromModal"
    />

    <!-- Advanced Deployment Settings Modal -->
    <div class="modal" :class="{ 'is-active': showDeploymentSettingsModal }">
      <div class="modal-background" @click="showDeploymentSettingsModal = false"></div>
      <div class="modal-card" style="max-width: 500px;">
        <header class="modal-card-head">
          <p class="modal-card-title">Advanced Deployment Settings</p>
          <button class="delete" aria-label="close" @click="showDeploymentSettingsModal = false"></button>
        </header>
        <section class="modal-card-body">
          <div class="field">
            <label class="label">
              Deployment Strategy
              <span class="icon is-small has-tooltip-arrow has-tooltip-right" style="position: relative; z-index: 3000;" data-tooltip="How your deployment manages job instances">
                <svg width="14" height="14" viewBox="0 0 24 24" fill="none" stroke="currentColor">
                  <circle cx="12" cy="12" r="10" stroke-width="2"/>
                  <path d="M12 16v-4m0-4h.01" stroke-width="2" stroke-linecap="round"/>
                </svg>
              </span>
            </label>
            <div class="control">
              <div class="select is-fullwidth">
                <select v-model="strategy">
                  <option value="SIMPLE">Simple</option>
                  <option value="SIMPLE-EXTEND">Simple Extend</option>
                  <option value="SCHEDULED">Scheduled</option>
                  <!-- <option value="INFINITE">Infinite</option> -->
                </select>
              </div>
            </div>
            <p class="help">Choose how your deployment manages job instances</p>
          </div>
          
          <div v-if="strategy === 'SCHEDULED'" class="field">
            <label class="label">
              Schedule (Cron Expression)
              <span class="icon is-small has-tooltip-arrow has-tooltip-right" style="position: relative; z-index: 3000;" data-tooltip="Cron expression for scheduling jobs">
                <svg width="14" height="14" viewBox="0 0 24 24" fill="none" stroke="currentColor">
                  <circle cx="12" cy="12" r="10" stroke-width="2"/>
                  <path d="M12 16v-4m0-4h.01" stroke-width="2" stroke-linecap="round"/>
                </svg>
              </span>
            </label>
            <div class="control">
              <input
                v-model="schedule"
                class="input"
                type="text"
                placeholder="0 0 * * * (daily at midnight)"
                required
              />
            </div>
            <p class="help">Define when jobs should run using cron syntax</p>
          </div>
          
          <div class="field">
            <label class="label">
              Replica Count
              <span class="icon is-small has-tooltip-arrow has-tooltip-right" style="position: relative; z-index: 3000;" data-tooltip="Number of parallel job instances (1-100)">
                <svg width="14" height="14" viewBox="0 0 24 24" fill="none" stroke="currentColor">
                  <circle cx="12" cy="12" r="10" stroke-width="2"/>
                  <path d="M12 16v-4m0-4h.01" stroke-width="2" stroke-linecap="round"/>
                </svg>
              </span>
            </label>
            <div class="control">
              <input
                class="input"
                type="number"
                v-model.number="replicas"
                min="1"
                max="100"
                @blur="enforceReplicasMax"
              />
            </div>
            <p class="help">Number of parallel instances to run (1-100)</p>
          </div>
          
          <div class="field">
            <label class="label">
              Container Timeout (hours)
              <span class="icon is-small has-tooltip-arrow has-tooltip-right" style="position: relative; z-index: 3000;" data-tooltip="Maximum runtime before container auto-shutdown">
                <svg width="14" height="14" viewBox="0 0 24 24" fill="none" stroke="currentColor">
                  <circle cx="12" cy="12" r="10" stroke-width="2"/>
                  <path d="M12 16v-4m0-4h.01" stroke-width="2" stroke-linecap="round"/>
                </svg>
              </span>
            </label>
            <div class="control">
              <input
                class="input"
                type="number"
                v-model.number="timeout"
                min="1"
              />
            </div>
            <p class="help">Maximum runtime before auto-shutdown</p>
          </div>
        </section>
        <footer class="modal-card-foot" style="justify-content: flex-end;">
          <button class="button" @click="showDeploymentSettingsModal = false">Cancel</button>
          <button class="button is-secondary" @click="showDeploymentSettingsModal = false">Save Settings</button>
        </footer>
      </div>
    </div>
  </div>
</template>

<script lang="ts" setup>
import type { Market, JobDefinition, CreateDeployment } from "@nosana/sdk";
import JsonEditorVue from "json-editor-vue";
import { Mode, ValidationSeverity } from "vanilla-jsoneditor";
import "vanilla-jsoneditor/themes/jse-theme-dark.css";
import { useToast } from "vue-toastification";
import TopBar from "~/components/TopBar.vue";
import { useRouter, useRoute } from "vue-router";
import { useDebounceFn, useScrollLock } from "@vueuse/core";
import { useEstimatedCost } from "~/composables/useMarketPricing";
import type { Template } from "~/composables/useTemplates";
import Loader from "~/components/Loader.vue";

// Advanced GPU selection types (copied from deploy.vue)
interface FilterValue {
  min: number;
  max: number;
}

interface FilterValues {
  [key: string]: string | FilterValue;
}

interface HostInterface {
  host_address: string;
  label: string;
  USD_per_hour: number;
  market_address?: string;
  market_type?: string;
  specs: {
    CPU_CORES: number;
    RAM_MB?: number;
    MEMORY_GB?: number;
    DISK_SPACE_GB: number;
    DOWNLOAD_SPEED_MB?: number;
    BANDWIDTH_MB?: number;
    PLATFORM_OS?: string;
    UPLOAD_SPEED_MB?: number;
  };
  country?: string;
}

// Setup composables
const { markets, getMarkets, loadingMarkets } = useMarkets();
const {
  templates,
  groupedTemplates,
  loadingTemplates,
  loadingGroupedTemplates,
} = useTemplates();
const { nosana } = useSDK();
const router = useRouter();
const route = useRoute();
const toast = useToast();
const { status, data: userData, token } = useAuth();
const loading = ref(false);

// Initialize redirect composable for authentication flow
useRedirect();

// Scroll lock for README modal
const scrollLockTarget = ref<HTMLElement | null>(null);
const isLocked = useScrollLock(scrollLockTarget);

// State
const config = useRuntimeConfig();
const gpuTab = ref<"simple" | "advanced">("simple");
// Show all markets on devnet, only premium on mainnet
const gpuTypeCheckbox = ref<string[]>(
  config.public.network === "devnet" ? ["PREMIUM", "COMMUNITY"] : ["PREMIUM"]
);
const activeFilter = ref(
  config.public.network === "devnet" ? "ALL" : "PREMIUM"
);
const selectedMarket = ref<Market | null>(null);
const selectedTemplate = ref<Template | null>(null);
const timeout = ref(1);
const isCreatingDeployment = ref(false);
const showSettingsModal = ref(false); // For priority fee settings (TopBar)
const showDeploymentSettingsModal = ref(false); // For deployment settings
const showSwapModal = ref(false);
const skipAutoSelection = ref(false);
const isUpdatingFromJobDef = ref(false);
const isRestoringState = ref(false);
const isEditorCollapsed = ref(false);

// Deployment-specific state
const deploymentName = ref("");
const replicas = ref(1);
const strategy = ref("SIMPLE");
const schedule = ref("0 0 * * *"); // Default schedule

// Balance and price state
const nosPrice = ref(0);

// Credit balance state
const creditBalance = ref<number>(0);
const loadingCreditBalance = ref(false);
const solPrice = ref(0);
const usdcPrice = ref(0);
const usdtPrice = ref(0);

// Initialize filterValues with defaults
const filterValues = ref<FilterValues>({
  PLATFORM_OS: "All",
  CUDA_DRIVER: "All",
  CPU_CORES: { min: 0, max: 128 },
  RAM_MB: { min: 12288, max: 131072 },
  DISK_SPACE_GB: { min: 256, max: 1000 },
  BANDWIDTH_MB: { min: 100, max: 1000 },
});

// Field mappings constants for GPU selection (copied from deploy.vue)
const FIELD_MAPPINGS = {
  API_PARAMS: {
    PLATFORM_OS: "platform_os",
    CUDA_DRIVER: "cuda_drivers",
    CPU_CORES: "cpu_cores",
    RAM_MB: "ram_mb",
    DISK_SPACE_GB: "disk_space_gb",
    BANDWIDTH_MB: "download_speed_mb",
    DOWNLOAD_SPEED_MB: "download_speed_mb",
    UPLOAD_SPEED_MB: "upload_speed_mb",
    REGION: "region",
  },
  LABELS: {
    PLATFORM_OS: "Select OS",
    CUDA_DRIVER: "Select CUDA driver",
    CPU_CORES: "CPU",
    RAM_MB: "Memory",
    DISK_SPACE_GB: "Storage",
    BANDWIDTH_MB: "Download Speed",
    DOWNLOAD_SPEED_MB: "Download Speed",
  },
  DESCRIPTIONS: {
    CPU_CORES: "Select amount of vCPUs",
    RAM_MB: "Set minimum memory in GB",
    DISK_SPACE_GB: "Set minimum storage in GB",
    BANDWIDTH_MB: "Set the minimum download speed in MB/s",
    DOWNLOAD_SPEED_MB: "Set the minimum download speed in MB/s",
  },
  UNITS: {
    CPU_CORES: "vCPU",
    RAM_MB: "GB",
    DISK_SPACE_GB: "GB",
    BANDWIDTH_MB: "MB/s",
    DOWNLOAD_SPEED_MB: "MB/s",
  },
  ZERO_MIN_FIELDS: ["RAM_MB", "CPU_CORES", "DISK_SPACE_GB"],
};

// API data
const { data: stats } = await useAPI("/api/stats");
const { data: testgridMarkets } = await useAPI("/api/markets", {
  default: () => [],
});
const nosApiPrice = computed(() => stats.value?.price || 0);

// Job definition - will be populated when PyTorch template loads
const jobDefinition = ref<JobDefinition | null>(null);

// Cache NOS price data
interface CachedPrice {
  price: number;
  timestamp: number;
}

const cachedNosPrice = useLocalStorage<CachedPrice>("nos-price-cache", {
  price: 0,
  timestamp: 0,
});

// Function to check if cache is valid (less than 1 hour old)
const isCacheValid = () => {
  const oneHour = 60 * 60 * 1000;
  return Date.now() - cachedNosPrice.value.timestamp < oneHour;
};

// Fetch token prices
const { data: priceData } = await useAPI(
  "https://api.coingecko.com/api/v3/simple/price?ids=nosana,solana,usd-coin,tether&vs_currencies=usd",
  {
    default: () => ({
      nosana: { usd: 0 },
      solana: { usd: 0 },
      "usd-coin": { usd: 0 },
      tether: { usd: 0 },
    }),
  }
);

watch(
  () => priceData.value,
  (newPrice) => {
    if (newPrice?.nosana?.usd) {
      nosPrice.value = newPrice.nosana.usd;
      cachedNosPrice.value = {
        price: newPrice.nosana.usd,
        timestamp: Date.now(),
      };
    } else if (isCacheValid()) {
      nosPrice.value = cachedNosPrice.value.price;
    } else {
      nosPrice.value = nosApiPrice.value;
    }
    if (newPrice?.solana?.usd) {
      solPrice.value = newPrice.solana.usd;
    }
    if (newPrice?.["usd-coin"]?.usd) {
      usdcPrice.value = newPrice["usd-coin"].usd;
    }
    if (newPrice?.tether?.usd) {
      usdtPrice.value = newPrice.tether.usd;
    }
  },
  { immediate: true }
);

// Computed properties
const computedJobTitle = computed(() => {
  if (selectedTemplate.value && selectedTemplate.value.id !== "custom") {
    return selectedTemplate.value.name;
  }
  if (jobDefinition.value?.ops?.[0]?.id) {
    return jobDefinition.value.ops[0].id;
  }
  if (computedDockerImage.value) {
    const imageNameParts = computedDockerImage.value.split("/");
    return imageNameParts.pop() || "Custom Job";
  }
  return "Custom Job Definition";
});

const templateNames = computed(() => {
  const names = new Set<string>();
  (groupedTemplates.value || []).forEach((t: Template) => {
    if (t?.name) names.add(t.name);
  });
  (templates.value || []).forEach((t: Template) => {
    if (t?.name) names.add(t.name);
  });
  return names;
});

// Only auto update the name if it's empty or still equal to another template name
const isNameTemplateManaged = computed(() => {
  const name = deploymentName.value?.trim();
  return !name || templateNames.value.has(name);
});

const computedDockerImage = computed(() => {
  if (
    selectedTemplate.value &&
    selectedTemplate.value.id !== "custom" &&
    selectedTemplate.value.jobDefinition?.ops?.[0]?.args
  ) {
    const args = selectedTemplate.value.jobDefinition.ops[0].args as any;
    if (args.image) {
      return args.image;
    }
  }
  if (jobDefinition.value?.ops?.[0]?.args) {
    const args = jobDefinition.value.ops[0].args as any;
    if (args.image) {
      return args.image;
    }
  }
  return null;
});

const marketName = computed(() => {
  if (!selectedMarket.value) return null;
  return (
    testgridMarkets.value.find(
      (tgm: any) => tgm.address === selectedMarket.value?.address.toString()
    )?.name || selectedMarket.value.address.toString()
  );
});

// Use centralized pricing system
const selectedMarketAddress = computed(
  () => selectedMarket.value?.address?.toString() || null
);
const testgridMarketsRef = computed(() => testgridMarkets.value);

const { estimatedCost, formattedCost, formattedHourlyRate, usdPricePerHour } =
  useEstimatedCost(
    selectedMarketAddress,
    computed(() => timeout.value),
    testgridMarketsRef
  );

// Legacy computed properties for backward compatibility
const hourlyPrice = computed(() => usdPricePerHour.value || 0);
const totalPrice = computed(() => (estimatedCost.value || 0) * replicas.value);

const requiredNos = computed(() => {
  if (!selectedMarket.value || !timeout.value) return 0;

  if (usdPricePerHour.value && nosPrice.value) {
    return (
      (usdPricePerHour.value * timeout.value * replicas.value) / nosPrice.value
    );
  }

  return 0;
});

// Check if user can post job based on authentication and credits
const canPostJob = computed(() => {
  if (status.value === "authenticated") {
    const costUSD = (hourlyPrice.value * replicas.value * timeout.value) || 0;
    return creditBalance.value >= costUSD;
  }
  return false;
});

// Check if user is authenticated via any method
const isAuthenticated = computed(() => {
  return status.value === "authenticated" && token.value;
});

const canCreateDeployment = computed(
  () =>
    selectedMarket.value !== null &&
    jobDefinition.value !== null &&
    deploymentName.value.trim() !== "" &&
    replicas.value > 0 &&
    timeout.value > 0 &&
    !isCreatingDeployment.value &&
    isAuthenticated.value &&
    canPostJob.value
);

const activeFilterKey = computed(
  () => `${selectedTemplate?.value?.id || "default"}-${activeFilter.value}`
);

// Validation function
const validator = (json: any) => {
  const errors: {
    path: string[];
    message: string;
    severity: ValidationSeverity;
  }[] = [];
  return errors;
};
// Credit balance fetch (SDK API)
const refreshCreditBalance = async () => {
  if (status.value !== 'authenticated' || !token.value) return;
  loadingCreditBalance.value = true;
  try {
    const data = await nosana.value.api.credits.balance();
    if (data) {
      creditBalance.value = (data.assignedCredits || 0) - (data.settledCredits || 0) - (data.reservedCredits || 0);
    }
  } catch (error) {
    console.error("Error fetching credit balance:", error);
  } finally {
    loadingCreditBalance.value = false;
  }
};


// No wallet flow in API mode

const createDeployment = async () => {
  if (!canCreateDeployment.value) return;

  // Validate inputs
  if (!deploymentName.value.trim()) {
    toast.error("Deployment name is required");
    return;
  }
  if (replicas.value <= 0) {
    toast.error("Number of replicas must be greater than 0");
    return;
  }
  if (replicas.value > 100) {
    toast.error("Number of replicas cannot exceed 100");
    return;
  }
  if (timeout.value <= 0) {
    toast.error("Timeout must be greater than 0");
    return;
  }

  loading.value = true;
  isCreatingDeployment.value = true;

  try {
    // Validate job definition presence
    if (!jobDefinition.value) {
      throw new Error("Job definition is required");
    }

    // Create deployment via API (authenticated only)
    if (status.value !== 'authenticated' || !token.value) {
      throw new Error("Please sign in to create a deployment");
    }

    const requestBody: CreateDeployment = {
      name: deploymentName.value.trim(),
      market: selectedMarket.value!.address.toString(),
      replicas: replicas.value,
      // DM expects minutes for create; cap at 24h
      timeout: Math.min(timeout.value * 60, 24 * 60),
      ...(strategy.value === "SCHEDULED"
        ? { strategy: "SCHEDULED" as const, schedule: schedule.value }
        : { strategy: strategy.value as "SIMPLE" | "SIMPLE-EXTEND" | "INFINITE" }),
      // Send raw job definition instead of IPFS hash
      job_definition: jobDefinition.value,
    };

<<<<<<< HEAD
    const data = await nosana.value.deployments.create(requestBody);
=======
    const created = await useApiFetch<any>('/api/deployments/create', {
      method: 'POST',
      body: requestBody,
      auth: true,
    });
>>>>>>> 7fd95533

    toast.success(`Successfully created deployment ${created.id}`)
    setTimeout(() => {
      router.push(`/deployments/${created.id}`);
    }, 2000);
  } catch (error: any) {
    toast.error(`Error creating deployment: ${error.message || error.toString()}`);
  } finally {
    isCreatingDeployment.value = false;
    loading.value = false;
  }
};

const enforceReplicasMax = () => {
  if (replicas.value > 100) {
    replicas.value = 100;
  }
  if (replicas.value < 1) {
    replicas.value = 1;
  }
};

// Handle login click
const handleLoginClick = () => {
  const { openBothModal } = useLoginModal();
  openBothModal();
};

// Template selection handling
watch(
  () => selectedTemplate.value,
  (newTemplate) => {
    if (isUpdatingFromJobDef.value) return;

    if (newTemplate?.jobDefinition) {
      isUpdatingFromJobDef.value = true;
      jobDefinition.value = JSON.parse(
        JSON.stringify(newTemplate.jobDefinition)
      );
      nextTick(() => {
        isUpdatingFromJobDef.value = false;
      });
    }

    // set deployment name to selected template name if user hasn't customized
    if (newTemplate?.name && isNameTemplateManaged.value) {
      deploymentName.value = newTemplate.name;
    }
  },
  { deep: true }
);

// Watch jobDefinition changes to detect custom configurations
watch(
  () => jobDefinition.value,
  (newJobDef, oldJobDef) => {
    if (isUpdatingFromJobDef.value) return;

    if (JSON.stringify(newJobDef) === JSON.stringify(oldJobDef)) {
      return;
    }

    if (selectedTemplate.value && selectedTemplate.value.id !== "custom") {
      if (
        JSON.stringify(newJobDef) !==
        JSON.stringify(selectedTemplate.value.jobDefinition)
      ) {
        isUpdatingFromJobDef.value = true;
        selectedTemplate.value = null;
        nextTick(() => {
          isUpdatingFromJobDef.value = false;
        });
      }
    } else {
      if (groupedTemplates.value) {
        const templateMatchingJobDef = groupedTemplates.value.find(
          (t: Template) =>
            t.jobDefinition &&
            JSON.stringify(t.jobDefinition) === JSON.stringify(newJobDef) &&
            t.id !== "custom"
        );

        if (templateMatchingJobDef) {
          selectedTemplate.value = templateMatchingJobDef as Template;
        }
      }
    }
  },
  { deep: true }
);

// Auto-select PyTorch template when grouped templates load
watch(
  () => groupedTemplates.value,
  (newTemplates) => {
    if (
      Array.isArray(newTemplates) &&
      newTemplates.length > 0 &&
      !selectedTemplate.value &&
      !isRestoringState.value
    ) {
      const pytorchTemplate = newTemplates.find((template: any) =>
        template.jobDefinition?.ops?.[0]?.args?.image?.includes(
          "nosana/pytorch-jupyter"
        )
      );

      if (pytorchTemplate && pytorchTemplate.jobDefinition) {
        selectedTemplate.value = pytorchTemplate as Template;
        jobDefinition.value = pytorchTemplate.jobDefinition;
      }
    }
  },
  { immediate: true }
);

// Update GPU type when market changes
watch(
  () => selectedMarket.value,
  (newMarket) => {
    if (newMarket && testgridMarkets.value && activeFilter.value !== "ALL") {
      const marketInfo = testgridMarkets.value.find(
        (tgm: any) => tgm.address === newMarket.address.toString()
      );
      if (marketInfo && marketInfo.type) {
        gpuTypeCheckbox.value = [marketInfo.type];
        activeFilter.value = marketInfo.type;
      }
    }
  }
);


// Mounted hook
onMounted(async () => {
  if (process.client) {
    scrollLockTarget.value = document.documentElement;
  }

  if (!markets.value && !loadingMarkets.value) {
    await getMarkets();
  }

  // No wallet balances in API mode
  if (status.value === 'authenticated' && token.value) {
    await refreshCreditBalance();
  }
});

// React to auth changes to keep credits fresh
watch([status, token], async () => {
  if (status.value === 'authenticated' && token.value) {
    await refreshCreditBalance();
  } else {
    creditBalance.value = 0;
  }
}, { immediate: true });

// No swap modal in API mode

// README Modal functions
const openReadmeModal = (readme: string) => {
  readmeContentForModal.value = readme;
  showReadmeModal.value = true;
};

// State for modals
const showReadmeModal = ref(false);
const readmeContentForModal = ref<string | undefined>(undefined);
const showTemplateModal = ref(false);

// Template selection handler
const selectTemplateFromModal = (template: Template) => {
  selectedTemplate.value = template;
  showTemplateModal.value = false;
};

// Watch for README modal state to control body scroll
watch(showReadmeModal, (isOpen) => {
  isLocked.value = isOpen;
});

// Watch for template modal state to control body scroll
watch(showTemplateModal, (isOpen) => {
  if (!showReadmeModal.value) {
    isLocked.value = isOpen;
  }
});
</script>

<style lang="scss" scoped>
// Copied styles from deploy.vue
.nav-tabs-item {
  border-top-left-radius: 6px;
  border-top-right-radius: 6px;
  color: $grey;
  cursor: pointer;
  border: none;
  border-bottom: 0px;

  &.is-active {
    color: var(--text-color, $black);
    border: none;
    border-bottom: 1px solid var(--tab-bottom-color, #{$white});
    margin-bottom: -1px;
  }

  &:hover {
    background-color: $white-ter;
  }
}

.summary {
  position: sticky !important;
  top: 1rem !important;
  align-self: flex-start !important;
  max-height: calc(100vh - 2rem) !important;
  overflow-y: auto !important;
  z-index: 15;
  background: transparent;
}

.dark-mode .summary {
  background: transparent;
}

@media screen and (max-width: 1407px) {
  .summary {
    position: static;
    top: auto;
    align-self: auto;
    max-height: none;
    overflow-y: visible;
    margin-top: 1.5rem !important;
    background: transparent;
  }
}

.summary > .box {
  padding: 1.5rem;
}

.dark-mode {
  .box {
    border-color: $grey-darker !important;
  }

  .nav-tabs-item {
    border-color: $grey-darker;
    color: $grey-light;

    &.is-active {
      --text-color: $white;
      --tab-bottom-color: $black;
      border-color: $grey-darker;
    }

    &:hover {
      background-color: $black-ter;
    }
  }

  .tag {
    color: $white !important;
  }
}

@media screen and (max-width: 768px) {
  .summary {
    margin-top: 1rem !important;
  }
}

@media screen and (min-width: 1920px) {
  .summary {
    position: sticky !important;
    top: 1rem !important;
    align-self: flex-start !important;
    max-height: calc(100vh - 2rem) !important;
    overflow-y: auto !important;
    background: transparent !important;
  }
}

@media screen and (max-width: 768px) {
  .columns.is-multiline > .column.is-9-fullhd,
  .columns.is-multiline > .column.is-3-fullhd {
    padding-left: 0;
    padding-right: 0;
  }

  .column.is-9-fullhd > .box,
  .column.is-3-fullhd > .summary > .box {
    padding-left: 0.5rem;
    padding-right: 0.1rem;
  }

  .topbar {
    padding-left: 0.5rem !important;
    padding-right: 0.5rem !important;
  }

  .topbar .button,
  .topbar .navbar-burger {
    margin: 0;
    padding: 0.5rem;
  }
}

.modal.is-active {
  overflow: hidden;
}

.modal.is-active .modal-card-body {
  overflow-y: auto !important;
}
</style><|MERGE_RESOLUTION|>--- conflicted
+++ resolved
@@ -763,15 +763,7 @@
       job_definition: jobDefinition.value,
     };
 
-<<<<<<< HEAD
     const data = await nosana.value.deployments.create(requestBody);
-=======
-    const created = await useApiFetch<any>('/api/deployments/create', {
-      method: 'POST',
-      body: requestBody,
-      auth: true,
-    });
->>>>>>> 7fd95533
 
     toast.success(`Successfully created deployment ${created.id}`)
     setTimeout(() => {
