--- conflicted
+++ resolved
@@ -216,11 +216,7 @@
         <div v-else-if="connected">
           <div class="is-flex is-justify-content-space-between is-align-items-center mb-4">
             <h3 class="title is-4 mb-0">Job History</h3>
-<<<<<<< HEAD
-            <nuxt-link to="/deploy" class="button is-dark">
-=======
             <nuxt-link to="/deployments/create" class="button is-dark">
->>>>>>> 23b7ad42
               <span class="icon">
                 <FontAwesomeIcon :icon="faPlus" />
               </span>
@@ -439,12 +435,9 @@
 );
 const totalDeployments = ref(0);
 const totalJobs = ref(0);
-<<<<<<< HEAD
-=======
 
 // (debug status watcher removed)
 
->>>>>>> 23b7ad42
 
 const activeAddress = computed(() => {
   if (status.value === 'authenticated' && userData.value?.generatedAddress) {
