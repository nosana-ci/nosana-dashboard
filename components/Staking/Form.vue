--- conflicted
+++ resolved
@@ -360,11 +360,6 @@
 <script lang="ts" setup>
 import { WalletModalProvider, useWallet } from "solana-wallets-vue";
 import * as BN from 'bn.js';
-<<<<<<< HEAD
-import { useToast } from "vue-toastification";
-=======
-const timestamp = useTimestamp({ interval: 1000 })
->>>>>>> c87811c0
 
 const { connected, publicKey } = useWallet();
 const { nosana } = useSDK();
@@ -454,61 +449,6 @@
   return activeStake.value && parseInt(activeStake.value.timeUnstake) > 0 ? BN(activeStake.value.timeUnstake).toNumber() + (unstakeDays.value * 24 * 60 * 60) : null;
 });
 
-<<<<<<< HEAD
-=======
-const { data: vaultBalance, pending: loadingVaultBalance, error: errorVaultBalance, refresh: refreshVaultBalance } =
-  await useMyAsyncData('getVaultBalance',
-    async () => {
-      errorVaultBalance.value = null;
-      if (stakeEndDate.value) {
-        return nosana.value.stake.getStakeVaultBalance();
-      }
-      return null;
-    }, {
-    watch: [stakeEndDate]
-  });
-
-const finishCountdown = () => {
-  console.log('finish countdown');
-  countdownFinished.value = true;
-}
-
-const withdrawAvailable: ComputedRef<number | null> = computed(() => {
-  if (activeStake.value && stakeEndDate && vaultBalance.value) {
-    // @ts-ignore
-    const emission = parseFloat(parseInt(activeStake.value.amount) / parseInt(activeStake.value.duration));
-    const secondsBetween = timestamp.value / 1000 - parseInt(activeStake.value.timeUnstake);
-
-    const tokensReleased = emission * secondsBetween;
-    const withdrawn = (parseInt(activeStake.value.amount) - (vaultBalance.value * 1e6));
-    const available = Math.min(tokensReleased - withdrawn, vaultBalance.value * 1e6);
-
-    return +(available / 1e6);
-  }
-  return null
-});
-const pendingRewards: ComputedRef<number | null> = computed(() => {
-  if (rewardsInfo.value && rewardsInfo.value.account && poolInfo.value) {
-    let rate = rewardsInfo.value.global.rate;
-    const secondsBetween = (timestamp.value / 1000) - parseInt(poolInfo.value.startTime);
-    const fees =
-      new BN(
-        Math.max(secondsBetween, 0) * parseInt(poolInfo.value.emission) -
-        parseInt(poolInfo.value.claimedTokens)
-      );
-    const newTotalXnos = rewardsInfo.value.global.totalXnos.add(fees);
-    if (poolInfo.value.poolBalance > 0) {
-      rate = new BN(rewardsInfo.value.global.totalReflection / newTotalXnos);
-    }
-    const reward = (rewardsInfo.value.account.reflection / rate) -
-      rewardsInfo.value.account.xnos;
-    return +(reward / 1e6).toFixed(4);
-  }
-  return null;
-})
-
-
->>>>>>> c87811c0
 // Staking methods
 const stakeOrTopup = () => {
   if (activeStake.value) {
@@ -561,95 +501,7 @@
     }
   }
 }
-<<<<<<< HEAD
-=======
-
-const claimRewards = async () => {
-  loading.value = true;
-  try {
-    const claim = await nosana.value.stake.claimRewards();
-    await refreshStake();
-    await refreshBalance();
-    console.log('claim', claim);
-  } catch (e) {
-    console.error('cant claim rewards', e);
-  }
-  loading.value = false;
-}
-
-const claimAndRestakeRewards = async () => {
-  showStakeModal.value = false;
-  loading.value = true;
-  try {
-    const claim = await nosana.value.stake.claimAndRestakeRewards(pendingRewards.value as number);
-    await refreshStake();
-    await refreshBalance();
-    console.log('claim & restake', claim);
-  } catch (e) {
-    console.error('cant cant claim & restake', e);
-  }
-  loading.value = false;
-}
-
-const unstake = async () => {
-  loading.value = true;
-  try {
-    const unstake = await nosana.value.stake.unstake();
-    await refreshStake();
-    await refreshBalance();
-    console.log('unstake', unstake);
-  } catch (e) {
-    console.error('cant unstake', e);
-  }
-  loading.value = false;
-}
-
-const restake = async () => {
-  loading.value = true;
-  try {
-    const restake = await nosana.value.stake.restake();
-    await refreshStake();
-    await refreshBalance();
-    console.log('restake', restake);
-  } catch (e) {
-    console.error('cant restake', e);
-  }
-  loading.value = false;
-}
-
-const withdraw = async () => {
-  loading.value = true;
-  try {
-    const withdraw = await nosana.value.stake.withdraw();
-    await refreshStake();
-    await refreshBalance();
-    await refreshVaultBalance();
-    console.log('withdraw', withdraw);
-  } catch (e) {
-    console.error('cant withdraw', e);
-  }
-  loading.value = false;
-}
-
-const close = async () => {
-  loading.value = true;
-  try {
-    const close = await nosana.value.stake.close();
-    await refreshStake();
-    await refreshBalance();
-    console.log('close', close);
-  } catch (e) {
-    console.error('cant close', e);
-  }
-  loading.value = false;
-}
-
-const { data: rewardsInfo, pending: loadingRewardsInfo, error: errorRewardsInfo, refresh: refreshRewardsInfo } =
-  await useMyAsyncData('getRewardsInfo',
-    async () => nosana.value.stake.getRewardsInfo(), {
-    watch: [activeStake]
-  });
->>>>>>> c87811c0
+
 const { data: poolInfo, pending: loadingPoolInfo, error: errorPoolInfo, refresh: refreshPoolInfo } =
   await useMyAsyncData('getPoolInfo',
     async () => {
