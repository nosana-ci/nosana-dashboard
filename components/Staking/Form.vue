--- conflicted
+++ resolved
@@ -103,7 +103,8 @@
               <label class="label mb-0">Unstake period of</label>
               <div class="has-text-black is-flex is-align-items-center">
                 <div><span class="is-size-3">{{ unstakeDays }}</span> days</div>
-                <button v-if="unstakeDays < 365" @click.prevent="null" class="button is-size-7 is-small is-outlined is-primary extend px-1 mt-1 ml-2">
+                <button v-if="unstakeDays < 365" @click.prevent="null"
+                  class="button is-size-7 is-small is-outlined is-primary extend px-1 mt-1 ml-2">
                   Extend <img src="@/assets/img/icons/arrow-right.svg" style="height: 8px;" class="ml-1">
                 </button>
               </div>
@@ -444,12 +445,7 @@
       if (publicKey.value) {
         try {
           const stakeData = await nosana.value.stake.get(publicKey.value);
-<<<<<<< HEAD
           unstakeDays.value = stakeData.duration / SECONDS_PER_DAY;
-=======
-          unstakeDays.value = stakeData.duration / 60 / 60 / 24;
-          tab.value = stakeData && parseInt(stakeData.timeUnstake) > 0 ? 'unstake' : 'stake';
->>>>>>> 807db435
           return stakeData;
         } catch (error: any) {
           console.error(error)
@@ -731,10 +727,8 @@
 
 </script>
 <style lang="scss" scoped>
-
 .extend {
   line-height: .2;
   height: 19px;
 }
-
 </style>