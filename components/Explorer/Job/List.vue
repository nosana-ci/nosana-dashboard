--- conflicted
+++ resolved
@@ -111,11 +111,7 @@
                     (job.price / 1e6) *
                     (job.timeEnd -
                       job.timeStart)
-<<<<<<< HEAD
                   ).toFixed(2)
-=======
-                ).toFixed(2)
->>>>>>> 93e461eb
                 }}
                 NOS</span>
               <span v-else>
