--- conflicted
+++ resolved
@@ -49,23 +49,6 @@
         </li>
         <li v-if="status === 'authenticated'">
           <nuxt-link
-<<<<<<< HEAD
-            to="/deployments/create"
-=======
-            to="/deployments"
->>>>>>> 23b7ad42
-            active-class="is-active"
-            @click="showMenu = false"
-          >
-            <span class="icon is-small mr-4">
-              <ListIcon />
-            </span>
-<<<<<<< HEAD
-            <span>Deploy</span>
-          </nuxt-link>
-        </li>
-        <li>
-          <nuxt-link
             to="/deployments"
             active-class="is-active"
             @click="showMenu = false"
@@ -73,18 +56,12 @@
             <span class="icon is-small mr-4">
               <ListIcon />
             </span>
-=======
->>>>>>> 23b7ad42
             <span>Deployments</span>
           </nuxt-link>
         </li>
         <li class="has-dropdown">
           <a class="menu-list-link sidebar-link" @click="toggleExplorer"
-<<<<<<< HEAD
-            :class="{ 'is-active': $route.path === '/explorer' || $route.path.includes('/markets') || ($route.path === '/account/host' && status !== 'authenticated') || $route.path === '/stake'}"
-=======
             :class="{ 'is-active': $route.path === '/explorer' || $route.path.includes('/markets') || ($route.path === '/account/host' && !isAuthenticatedStable) || $route.path === '/stake'}"
->>>>>>> 23b7ad42
           >
             <div
               class="is-flex is-align-items-center"
@@ -130,11 +107,7 @@
                 GPUs
               </nuxt-link>
             </li>
-<<<<<<< HEAD
-            <li v-if="status !== 'authenticated'">
-=======
             <li v-if="!isAuthenticatedStable">
->>>>>>> 23b7ad42
               <a
                 v-if="!connected"
                 @click="openWalletModal($route.fullPath); showMenu = false"
