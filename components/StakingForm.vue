--- conflicted
+++ resolved
@@ -203,11 +203,7 @@
         </p>
         <p class="block buttons is-right">
           <a class="button is-text mr-3 is-large" @click="showStakeModal = false">Cancel</a>
-<<<<<<< HEAD
-          <a class="button is-primary is-wide is-large" @click="stake">Stake</a>
-=======
           <a class="button is-primary is-wide is-large" @click="submit">Stake</a>
->>>>>>> 6693f803
         </p>
       </div>
     </div>
@@ -223,15 +219,10 @@
 const { nosana } = useSDK();
 const SECONDS_PER_DAY = 24 * 60 * 60;
 
-<<<<<<< HEAD
-const showStakeModal: Ref<boolean> = ref(false);
-const balance: Ref<number | null> = ref(null);
-=======
 const rewardsInfo: Ref<any> = ref(null);
 const poolInfo: Ref<any> = ref(null);
-const loading: Ref<Boolean> = ref(false);
+const loading: Ref<boolean> = ref(false);
 const showStakeModal: Ref<boolean> = ref(false);
->>>>>>> 6693f803
 const amount: Ref<number | null> = ref(null);
 const unstakeDays: Ref<number> = ref(14);
 const rate: Ref<number | null> = ref(null);
@@ -346,11 +337,6 @@
   calculateRewards();
 }, 1000)
 
-<<<<<<< HEAD
-const stake = () => {
-  showStakeModal.value = false;
-  alert('stake');
-=======
 
 // Staking methods
 const submit = () => {
@@ -372,7 +358,6 @@
     }
     loading.value = false;
   }
->>>>>>> 6693f803
 }
 
 const stake = async () => {
