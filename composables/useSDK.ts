<<<<<<< HEAD
import { Client, type ClientConfig } from '@nosana/sdk';
import { useWallet, useAnchorWallet, type AnchorWallet } from "solana-wallets-vue";
// const { connected } = useWallet();
let wallet: Ref<AnchorWallet | undefined>;
=======
import { Client } from '@nosana/sdk';
import { useAnchorWallet } from "solana-wallets-vue";
let wallet: any;
>>>>>>> 50037dbc

// TODO config env
const network = 'devnet';

const nosana = computed(() => {
  try {
    wallet = useAnchorWallet();
  } catch (error) {}

  const config: Partial<ClientConfig> = {
    solana: {
      network:
        network === 'devnet'
          ? 'https://rpc.ironforge.network/devnet?apiKey=01HFRX48N027P9XQ07KH3DHBEA'
          : 'https://rpc.ironforge.network/mainnet?apiKey=01HFRX48N027P9XQ07KH3DHBEA',
      jobs_address:
        network === 'devnet'
          ? 'nosJTmGQxvwXy23vng5UjkTbfv91Bzf9jEuro78dAGR'
          : 'nosJhNRqr2bc9g1nfGDcXXTXvYUmxD4cVwy2pMWhrYM',
      nos_address:
        network === 'devnet'
          ? 'devr1BGQndEW5k5zfvG5FsLyZv1Ap73vNgAHcQ9sUVP'
          : 'nosXBVoaCTtYdLvKY6Csb4AC8JCdQKKAaWYtx2ZMoo7',
      pool_address:
        network === 'devnet'
          ? 'miF9saGY5WS747oia48WR3CMFZMAGG8xt6ajB7rdV3e'
          : '6CJ9UPNnXzcwuLSE9ebTz4FPbBw1VXJkPxDgTi9ybHBj',
      pools_address: 'nosPdZrfDzND1LAR28FLMDEATUPK53K8xbRBXAirevD',
      rewards_address: 'nosRB8DUV67oLNrL45bo2pFLrmsWPiewe2Lk2DRNYCp',
    },
  };
  if (wallet && wallet.value) {
    config.solana!.wallet = wallet.value;
  }

  return new Client(config);
});

export const useSDK = () => {
  return { nosana, network };
};<|MERGE_RESOLUTION|>--- conflicted
+++ resolved
@@ -1,13 +1,6 @@
-<<<<<<< HEAD
 import { Client, type ClientConfig } from '@nosana/sdk';
-import { useWallet, useAnchorWallet, type AnchorWallet } from "solana-wallets-vue";
-// const { connected } = useWallet();
+import { useAnchorWallet, type AnchorWallet } from "solana-wallets-vue";
 let wallet: Ref<AnchorWallet | undefined>;
-=======
-import { Client } from '@nosana/sdk';
-import { useAnchorWallet } from "solana-wallets-vue";
-let wallet: any;
->>>>>>> 50037dbc
 
 // TODO config env
 const network = 'devnet';
